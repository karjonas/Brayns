--- conflicted
+++ resolved
@@ -50,14 +50,6 @@
 const std::string PARAM_HEAD_LIGHT = "head-light";
 const std::string PARAM_VARIANCE_THRESHOLD = "variance-threshold";
 
-<<<<<<< HEAD
-const std::string RENDERERS[6] = {"basic",           "proximity",
-                                  "simulation",      "particle",
-                                  "geometrynormals", "shadingnormals"};
-const std::string RENDERER_NAMES[6] = {
-    "basic",      "proximityrenderer", "simulationrenderer", "particlerenderer",
-    "raycast_Ng", "raycast_Ns"};
-=======
 const std::string RENDERERS[7] = {"basic",
                                   "proximity",
                                   "simulation",
@@ -72,7 +64,6 @@
                                        "raycast_Ng",
                                        "raycast_Ns",
                                        "scivis"};
->>>>>>> 8c4cf2bb
 
 const std::string CAMERA_TYPES[5] = {"perspective", "stereo", "orthographic",
                                      "panoramic", "clipped"};
