--- conflicted
+++ resolved
@@ -128,11 +128,7 @@
             const brain::neuron::Soma& soma = morphology.getSoma();
             const size_t material =
                 _material( morphologyIndex,
-<<<<<<< HEAD
-                           static_cast< size_t >( brain::SECTION_SOMA ));
-=======
                            size_t( brain::neuron::SectionType::soma ));
->>>>>>> 7d6099df
             const Vector3f& center = soma.getCentroid() + translation;
 
             const float radius =
@@ -149,12 +145,7 @@
         for( const auto& section: sections )
         {
             const size_t material =
-<<<<<<< HEAD
-                _material( morphologyIndex,
-                    static_cast< size_t >(section.getType()));
-=======
                 _material( morphologyIndex, size_t( section.getType( )));
->>>>>>> 7d6099df
             const Vector4fs& samples = section.getSamples();
             if( samples.size() == 0 )
                 continue;
